--- conflicted
+++ resolved
@@ -47,11 +47,7 @@
 		kubeClient = kube.New
 	}
 	if !kp.passthroughMode {
-<<<<<<< HEAD
-		kc, err := kubeClient(logger, kp.apiConfig, kp.rules, kp.filters, kp.podAssociations, kp.podIgnore, nil, nil)
-=======
-		kc, err := kubeClient(logger, kp.apiConfig, kp.rules, kp.filters, kp.podAssociations, nil, nil, nil)
->>>>>>> 5ca05386
+		kc, err := kubeClient(logger, kp.apiConfig, kp.rules, kp.filters, kp.podAssociations, kp.podIgnore, nil, nil, nil)
 		if err != nil {
 			return err
 		}
